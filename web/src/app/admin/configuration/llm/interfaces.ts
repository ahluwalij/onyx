export interface CustomConfigKey {
  name: string;
  display_name: string;
  description: string | null;
  is_required: boolean;
  is_secret: boolean;
  key_type: "text_input" | "file_input";
}

export interface ModelConfigurationUpsertRequest {
  name: string;
  is_visible: boolean;
  max_input_tokens: number | null;
}

export interface ModelConfiguration extends ModelConfigurationUpsertRequest {
  supports_image_input: boolean;
}

export interface WellKnownLLMProviderDescriptor {
  name: string;
  display_name: string;

  deployment_name_required: boolean;
  api_key_required: boolean;
  api_base_required: boolean;
  api_version_required: boolean;

  single_model_supported: boolean;
  custom_config_keys: CustomConfigKey[] | null;
  model_configurations: ModelConfiguration[];
  default_model: string | null;
  default_fast_model: string | null;
  is_public: boolean;
  groups: number[];
}

export interface LLMModelDescriptor {
  modelName: string;
  provider: string;
  maxTokens: number;
}

export interface LLMProvider {
  name: string;
  provider: string;
  api_key: string | null;
  api_base: string | null;
  api_version: string | null;
  custom_config: { [key: string]: string } | null;
  default_model_name: string;
  fast_default_model_name: string | null;
  is_public: boolean;
  groups: number[];
  deployment_name: string | null;
  default_vision_model: string | null;
  is_default_vision_provider: boolean | null;
  model_configurations: ModelConfiguration[];
}

export interface LLMProviderView extends LLMProvider {
  id: number;
  is_default_provider: boolean | null;
  icon?: React.FC<{ size?: number; className?: string }>;
  native_or_custom: NativeOrCustom;
}

<<<<<<< HEAD
export type NativeOrCustom = "NATIVE" | "CUSTOM";

export interface ModelConfiguration {
  name: string;
  is_visible: boolean;
  max_input_tokens: number | null;
}

=======
>>>>>>> 8231328d
export interface VisionProvider extends LLMProviderView {
  vision_models: string[];
}

export interface LLMProviderDescriptor {
  name: string;
  provider: string;
  default_model_name: string;
  fast_default_model_name: string | null;
  is_default_provider: boolean | null;
  is_public: boolean;
  groups: number[];
  model_configurations: ModelConfiguration[];
}<|MERGE_RESOLUTION|>--- conflicted
+++ resolved
@@ -65,17 +65,8 @@
   native_or_custom: NativeOrCustom;
 }
 
-<<<<<<< HEAD
 export type NativeOrCustom = "NATIVE" | "CUSTOM";
 
-export interface ModelConfiguration {
-  name: string;
-  is_visible: boolean;
-  max_input_tokens: number | null;
-}
-
-=======
->>>>>>> 8231328d
 export interface VisionProvider extends LLMProviderView {
   vision_models: string[];
 }
