--- conflicted
+++ resolved
@@ -282,8 +282,6 @@
 
   return (
     <div className="mx-auto max-w-4xl">
-<<<<<<< HEAD
-=======
       <style>
         {`
           .assistant-editor input::placeholder,
@@ -295,7 +293,6 @@
       <div className="absolute top-4 left-4">
         <BackButton />
       </div>
->>>>>>> bf3da9f9
       {popup}
       <Formik
         enableReinitialize={true}
