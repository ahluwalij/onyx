--- conflicted
+++ resolved
@@ -75,15 +75,12 @@
         if existing_provider and not test_llm_request.api_key_changed:
             test_api_key = existing_provider.api_key
 
-<<<<<<< HEAD
+    # For this "testing" workflow, we do *not* need the actual `max_input_tokens`.
+    # Therefore, instead of performing additional, more complex logic, we just use a dummy value
     model_name = (
         test_llm_request.fast_default_model_name or test_llm_request.default_model_name
     )
-=======
-    # For this "testing" workflow, we do *not* need the actual `max_input_tokens`.
-    # Therefore, instead of performing additional, more complex logic, we just use a dummy value
     max_input_tokens = -1
->>>>>>> 8231328d
 
     if existing_provider:
         llm_provider = LLMProviderView.from_model(existing_provider)
