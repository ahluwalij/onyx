--- conflicted
+++ resolved
@@ -1,11 +1,7 @@
-<<<<<<< HEAD
 import httpx
-
-=======
 from sqlalchemy.orm import Session
 
 from danswer.db.search_settings import get_current_search_settings
->>>>>>> b3c367d0
 from danswer.document_index.interfaces import DocumentIndex
 from danswer.document_index.vespa.index import VespaIndex
 
@@ -20,12 +16,9 @@
     index both need to be updated, updates are applied to both indices"""
     # Currently only supporting Vespa
     return VespaIndex(
-<<<<<<< HEAD
         index_name=primary_index_name,
         secondary_index_name=secondary_index_name,
         httpx_client=httpx_client,
-=======
-        index_name=primary_index_name, secondary_index_name=secondary_index_name
     )
 
 
@@ -37,5 +30,4 @@
     return get_default_document_index(
         primary_index_name=search_settings.index_name,
         secondary_index_name=None,
->>>>>>> b3c367d0
     )